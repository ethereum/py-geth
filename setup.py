#!/usr/bin/env python
# -*- coding: utf-8 -*-
from setuptools import (
    find_packages,
    setup,
)

extras_require = {
<<<<<<< HEAD
    "test": [
        "pytest>=7.0.0",
        "pytest-xdist>=2.4.0",
        "flaky>=3.2.0",
    ],
    "lint": [
        "flake8==5.0.4",  # flake8 claims semver but adds new warnings at minor releases, leave it pinned.
        "flake8-bugbear==23.3.12",  # flake8-bugbear does not follow semver, leave it pinned.
        "isort>=5.10.1",
        "black>=23",
        "importlib-metadata<5;python_version<'3.8'",
=======
    "dev": [
        "build>=0.9.0",
        "bumpversion>=0.5.3",
        "ipython",
        "pre-commit>=3.4.0",
        "tox>=4.0.0",
        "twine",
        "wheel",
>>>>>>> 885bef7b
    ],
    "docs": [
        "towncrier>=21,<22",
    ],
<<<<<<< HEAD
    "dev": [
        "bumpversion>=0.5.3",
        "pytest-watch>=4.1.0",
        "tox>=3.28.0",
        "build>=0.9.0",
        "wheel",
        "twine",
        "ipython",
        "requests>=2.20",
=======
    "test": [
        "pytest>=7.0.0",
        "pytest-xdist>=2.4.0",
>>>>>>> 885bef7b
    ],
}

extras_require["dev"] = (
    extras_require["dev"] + extras_require["docs"] + extras_require["test"]
)


with open("./README.md") as readme:
    long_description = readme.read()


setup(
    name="py-geth",
    # *IMPORTANT*: Don't manually change the version here. Use the 'bumpversion' utility.
    version="3.13.0",
    description="""py-geth: Run Go-Ethereum as a subprocess""",
    long_description_content_type="text/markdown",
    long_description=long_description,
    author="The Ethereum Foundation",
    author_email="snakecharmers@ethereum.org",
    url="https://github.com/ethereum/py-geth",
    include_package_data=True,
    py_modules=["geth"],
    install_requires=[
        "semantic-version>=2.6.0",
    ],
    python_requires=">=3.8, <4",
    extras_require=extras_require,
    license="MIT",
    zip_safe=False,
    keywords="ethereum go-ethereum geth",
    packages=find_packages(exclude=["tests", "tests.*"]),
    classifiers=[
        "Development Status :: 2 - Pre-Alpha",
        "Intended Audience :: Developers",
        "License :: OSI Approved :: MIT License",
        "Natural Language :: English",
        "Programming Language :: Python :: 3",
        "Programming Language :: Python :: 3.8",
        "Programming Language :: Python :: 3.9",
        "Programming Language :: Python :: 3.10",
        "Programming Language :: Python :: 3.11",
    ],
)<|MERGE_RESOLUTION|>--- conflicted
+++ resolved
@@ -6,47 +6,23 @@
 )
 
 extras_require = {
-<<<<<<< HEAD
-    "test": [
-        "pytest>=7.0.0",
-        "pytest-xdist>=2.4.0",
-        "flaky>=3.2.0",
-    ],
-    "lint": [
-        "flake8==5.0.4",  # flake8 claims semver but adds new warnings at minor releases, leave it pinned.
-        "flake8-bugbear==23.3.12",  # flake8-bugbear does not follow semver, leave it pinned.
-        "isort>=5.10.1",
-        "black>=23",
-        "importlib-metadata<5;python_version<'3.8'",
-=======
     "dev": [
         "build>=0.9.0",
         "bumpversion>=0.5.3",
         "ipython",
         "pre-commit>=3.4.0",
+        "requests>=2.20",
         "tox>=4.0.0",
         "twine",
         "wheel",
->>>>>>> 885bef7b
     ],
     "docs": [
         "towncrier>=21,<22",
     ],
-<<<<<<< HEAD
-    "dev": [
-        "bumpversion>=0.5.3",
-        "pytest-watch>=4.1.0",
-        "tox>=3.28.0",
-        "build>=0.9.0",
-        "wheel",
-        "twine",
-        "ipython",
-        "requests>=2.20",
-=======
     "test": [
+        "flaky>=3.2.0",
         "pytest>=7.0.0",
         "pytest-xdist>=2.4.0",
->>>>>>> 885bef7b
     ],
 }
 
