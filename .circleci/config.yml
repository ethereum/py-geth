--- conflicted
+++ resolved
@@ -48,19 +48,12 @@
 orbs:
   win: circleci/windows@5.0.0
 
-<<<<<<< HEAD
-windows_steps: &windows_steps
-  executor:
-    name: win/default
-    shell: bash.exe
-  working_directory: C:\Users\circleci\project\py-geth
-=======
 windows-wheel-steps:
   windows-wheel-setup: &windows-wheel-setup
     executor:
       name: win/default
       shell: bash.exe
-    working_directory: C:\Users\circleci\project\<REPO_NAME>
+    working_directory: C:\Users\circleci\project\py-geth
     environment:
       TOXENV: windows-wheel
   restore-cache-step: &restore-cache-step
@@ -100,11 +93,10 @@
       paths:
         - .tox
       key: cache-v1-{{ arch }}-{{ .Environment.CIRCLE_JOB }}-{{ checksum "setup.py" }}-{{ checksum "tox.ini" }}
-        
+
 docs: &docs
   docker:
     - image: common
->>>>>>> bdd1a342
   steps:
     - run:
         name: install latexpdf dependencies
@@ -113,13 +105,8 @@
           sudo apt-get install latexmk tex-gyre texlive-fonts-extra
 
 jobs:
-<<<<<<< HEAD
   py38-install-geth-v1_11_0:
     <<: *common_go_v1_21_3
-=======
-  docs:
-    <<: *docs
->>>>>>> bdd1a342
     docker:
       - image: cimg/python:3.8
         environment:
@@ -146,6 +133,13 @@
         environment:
           GETH_VERSION: v1.11.0
           TOXENV: py311-install-geth-v1_11_0
+  py312-install-geth-v1_11_0:
+    <<: *common_go_v1_21_3
+    docker:
+      - image: cimg/python:3.12
+        environment:
+          GETH_VERSION: v1.11.0
+          TOXENV: py312-install-geth-v1_11_0
   py38-install-geth-v1_11_1:
     <<: *common_go_v1_21_3
     docker:
@@ -174,6 +168,13 @@
         environment:
           GETH_VERSION: v1.11.1
           TOXENV: py311-install-geth-v1_11_1
+  py312-install-geth-v1_11_1:
+    <<: *common_go_v1_21_3
+    docker:
+      - image: cimg/python:3.12
+        environment:
+          GETH_VERSION: v1.11.1
+          TOXENV: py312-install-geth-v1_11_1
   py38-install-geth-v1_11_2:
     <<: *common_go_v1_21_3
     docker:
@@ -202,6 +203,13 @@
         environment:
           GETH_VERSION: v1.11.2
           TOXENV: py311-install-geth-v1_11_2
+  py312-install-geth-v1_11_2:
+    <<: *common_go_v1_21_3
+    docker:
+      - image: cimg/python:3.12
+        environment:
+          GETH_VERSION: v1.11.2
+          TOXENV: py312-install-geth-v1_11_2
   py38-install-geth-v1_11_3:
     <<: *common_go_v1_21_3
     docker:
@@ -230,6 +238,13 @@
         environment:
           GETH_VERSION: v1.11.3
           TOXENV: py311-install-geth-v1_11_3
+  py312-install-geth-v1_11_3:
+    <<: *common_go_v1_21_3
+    docker:
+      - image: cimg/python:3.12
+        environment:
+          GETH_VERSION: v1.11.3
+          TOXENV: py312-install-geth-v1_11_3
   py38-install-geth-v1_11_4:
     <<: *common_go_v1_21_3
     docker:
@@ -258,6 +273,13 @@
         environment:
           GETH_VERSION: v1.11.4
           TOXENV: py311-install-geth-v1_11_4
+  py312-install-geth-v1_11_4:
+    <<: *common_go_v1_21_3
+    docker:
+      - image: cimg/python:3.12
+        environment:
+          GETH_VERSION: v1.11.4
+          TOXENV: py312-install-geth-v1_11_4
   py38-install-geth-v1_11_5:
     <<: *common_go_v1_21_3
     docker:
@@ -286,6 +308,13 @@
         environment:
           GETH_VERSION: v1.11.5
           TOXENV: py311-install-geth-v1_11_5
+  py312-install-geth-v1_11_5:
+    <<: *common_go_v1_21_3
+    docker:
+      - image: cimg/python:3.12
+        environment:
+          GETH_VERSION: v1.11.5
+          TOXENV: py312-install-geth-v1_11_5
   py38-install-geth-v1_11_6:
     <<: *common_go_v1_21_3
     docker:
@@ -314,6 +343,13 @@
         environment:
           GETH_VERSION: v1.11.6
           TOXENV: py311-install-geth-v1_11_6
+  py312-install-geth-v1_11_6:
+    <<: *common_go_v1_21_3
+    docker:
+      - image: cimg/python:3.12
+        environment:
+          GETH_VERSION: v1.11.6
+          TOXENV: py312-install-geth-v1_11_6
   py38-install-geth-v1_12_0:
     <<: *common_go_v1_21_3
     docker:
@@ -342,6 +378,13 @@
         environment:
           GETH_VERSION: v1.12.0
           TOXENV: py311-install-geth-v1_12_0
+  py312-install-geth-v1_12_0:
+    <<: *common_go_v1_21_3
+    docker:
+      - image: cimg/python:3.12
+        environment:
+          GETH_VERSION: v1.12.0
+          TOXENV: py312-install-geth-v1_12_0
   py38-install-geth-v1_12_1:
     <<: *common_go_v1_21_3
     docker:
@@ -370,6 +413,13 @@
         environment:
           GETH_VERSION: v1.12.1
           TOXENV: py311-install-geth-v1_12_1
+  py312-install-geth-v1_12_1:
+    <<: *common_go_v1_21_3
+    docker:
+      - image: cimg/python:3.12
+        environment:
+          GETH_VERSION: v1.12.1
+          TOXENV: py312-install-geth-v1_12_1
   py38-install-geth-v1_12_2:
     <<: *common_go_v1_21_3
     docker:
@@ -398,6 +448,13 @@
         environment:
           GETH_VERSION: v1.12.2
           TOXENV: py311-install-geth-v1_12_2
+  py312-install-geth-v1_12_2:
+    <<: *common_go_v1_21_3
+    docker:
+      - image: cimg/python:3.12
+        environment:
+          GETH_VERSION: v1.12.2
+          TOXENV: py312-install-geth-v1_12_2
   py38-install-geth-v1_13_0:
     <<: *common_go_v1_21_3
     docker:
@@ -426,6 +483,13 @@
         environment:
           GETH_VERSION: v1.13.0
           TOXENV: py311-install-geth-v1_13_0
+  py312-install-geth-v1_13_0:
+    <<: *common_go_v1_21_3
+    docker:
+      - image: cimg/python:3.12
+        environment:
+          GETH_VERSION: v1.13.0
+          TOXENV: py312-install-geth-v1_13_0
   py38-install-geth-v1_13_1:
     <<: *common_go_v1_21_3
     docker:
@@ -454,6 +518,13 @@
         environment:
           GETH_VERSION: v1.13.1
           TOXENV: py311-install-geth-v1_13_1
+  py312-install-geth-v1_13_1:
+    <<: *common_go_v1_21_3
+    docker:
+      - image: cimg/python:3.12
+        environment:
+          GETH_VERSION: v1.13.1
+          TOXENV: py312-install-geth-v1_13_1
   py38-install-geth-v1_13_2:
     <<: *common_go_v1_21_3
     docker:
@@ -482,6 +553,13 @@
         environment:
           GETH_VERSION: v1.13.2
           TOXENV: py311-install-geth-v1_13_2
+  py312-install-geth-v1_13_2:
+    <<: *common_go_v1_21_3
+    docker:
+      - image: cimg/python:3.12
+        environment:
+          GETH_VERSION: v1.13.2
+          TOXENV: py312-install-geth-v1_13_2
   py38-install-geth-v1_13_3:
     <<: *common_go_v1_21_3
     docker:
@@ -510,6 +588,13 @@
         environment:
           GETH_VERSION: v1.13.3
           TOXENV: py311-install-geth-v1_13_3
+  py312-install-geth-v1_13_3:
+    <<: *common_go_v1_21_3
+    docker:
+      - image: cimg/python:3.12
+        environment:
+          GETH_VERSION: v1.13.3
+          TOXENV: py312-install-geth-v1_13_3
   py38-install-geth-v1_13_4:
     <<: *common_go_v1_21_3
     docker:
@@ -538,6 +623,13 @@
         environment:
           GETH_VERSION: v1.13.4
           TOXENV: py311-install-geth-v1_13_4
+  py312-install-geth-v1_13_4:
+    <<: *common_go_v1_21_3
+    docker:
+      - image: cimg/python:3.12
+        environment:
+          GETH_VERSION: v1.13.4
+          TOXENV: py312-install-geth-v1_13_4
   py38-install-geth-v1_13_5:
     <<: *common_go_v1_21_3
     docker:
@@ -566,6 +658,13 @@
         environment:
           GETH_VERSION: v1.13.5
           TOXENV: py311-install-geth-v1_13_5
+  py312-install-geth-v1_13_5:
+    <<: *common_go_v1_21_3
+    docker:
+      - image: cimg/python:3.12
+        environment:
+          GETH_VERSION: v1.13.5
+          TOXENV: py312-install-geth-v1_13_5
   py38-install-geth-v1_13_6:
     <<: *common_go_v1_21_3
     docker:
@@ -594,6 +693,13 @@
         environment:
           GETH_VERSION: v1.13.6
           TOXENV: py311-install-geth-v1_13_6
+  py312-install-geth-v1_13_6:
+    <<: *common_go_v1_21_3
+    docker:
+      - image: cimg/python:3.12
+        environment:
+          GETH_VERSION: v1.13.6
+          TOXENV: py312-install-geth-v1_13_6
   py38-install-geth-v1_13_7:
     <<: *common_go_v1_21_3
     docker:
@@ -622,6 +728,13 @@
         environment:
           GETH_VERSION: v1.13.7
           TOXENV: py311-install-geth-v1_13_7
+  py312-install-geth-v1_13_7:
+    <<: *common_go_v1_21_3
+    docker:
+      - image: cimg/python:3.12
+        environment:
+          GETH_VERSION: v1.13.7
+          TOXENV: py312-install-geth-v1_13_7
   py38-install-geth-v1_13_8:
     <<: *common_go_v1_21_3
     docker:
@@ -650,6 +763,13 @@
         environment:
           GETH_VERSION: v1.13.8
           TOXENV: py311-install-geth-v1_13_8
+  py312-install-geth-v1_13_8:
+    <<: *common_go_v1_21_3
+    docker:
+      - image: cimg/python:3.12
+        environment:
+          GETH_VERSION: v1.13.8
+          TOXENV: py312-install-geth-v1_13_8
   py38-install-geth-v1_13_9:
     <<: *common_go_v1_21_3
     docker:
@@ -678,6 +798,13 @@
         environment:
           GETH_VERSION: v1.13.9
           TOXENV: py311-install-geth-v1_13_9
+  py312-install-geth-v1_13_9:
+    <<: *common_go_v1_21_3
+    docker:
+      - image: cimg/python:3.12
+        environment:
+          GETH_VERSION: v1.13.9
+          TOXENV: py312-install-geth-v1_13_9
   py38-install-geth-v1_13_10:
     <<: *common_go_v1_21_3
     docker:
@@ -706,6 +833,13 @@
         environment:
           GETH_VERSION: v1.13.10
           TOXENV: py311-install-geth-v1_13_10
+  py312-install-geth-v1_13_10:
+    <<: *common_go_v1_21_3
+    docker:
+      - image: cimg/python:3.12
+        environment:
+          GETH_VERSION: v1.13.10
+          TOXENV: py312-install-geth-v1_13_10
   py38-install-geth-v1_13_11:
     <<: *common_go_v1_21_3
     docker:
@@ -732,18 +866,15 @@
     docker:
       - image: cimg/python:3.11
         environment:
-<<<<<<< HEAD
           GETH_VERSION: v1.13.11
           TOXENV: py311-install-geth-v1_13_11
-=======
-          TOXENV: py311-core
-  py312-core:
-    <<: *common
-    docker:
-      - image: cimg/python:3.12
-        environment:
-          TOXENV: py312-core
->>>>>>> bdd1a342
+  py312-install-geth-v1_13_11:
+    <<: *common_go_v1_21_3
+    docker:
+      - image: cimg/python:3.12
+        environment:
+          GETH_VERSION: v1.13.11
+          TOXENV: py312-install-geth-v1_13_11
 
   py38-lint:
     <<: *common_go_v1_21_3
@@ -770,7 +901,7 @@
         environment:
           TOXENV: py311-lint
   py312-lint:
-    <<: *common
+    <<: *common_go_v1_21_3
     docker:
       - image: cimg/python:3.12
         environment:
@@ -801,7 +932,7 @@
         environment:
           TOXENV: py311-wheel
   py312-wheel:
-    <<: *common
+    <<: *common_go_v1_21_3
     docker:
       - image: cimg/python:3.12
         environment:
@@ -837,143 +968,147 @@
   version: 2
   test:
     jobs:
-<<<<<<< HEAD
       - py38-install-geth-v1_11_0
       - py39-install-geth-v1_11_0
       - py310-install-geth-v1_11_0
       - py311-install-geth-v1_11_0
+      - py312-install-geth-v1_11_0
 
       - py38-install-geth-v1_11_1
       - py39-install-geth-v1_11_1
       - py310-install-geth-v1_11_1
       - py311-install-geth-v1_11_1
+      - py312-install-geth-v1_11_1
 
       - py38-install-geth-v1_11_2
       - py39-install-geth-v1_11_2
       - py310-install-geth-v1_11_2
       - py311-install-geth-v1_11_2
+      - py312-install-geth-v1_11_2
 
       - py38-install-geth-v1_11_3
       - py39-install-geth-v1_11_3
       - py310-install-geth-v1_11_3
       - py311-install-geth-v1_11_3
+      - py312-install-geth-v1_11_3
 
       - py38-install-geth-v1_11_4
       - py39-install-geth-v1_11_4
       - py310-install-geth-v1_11_4
       - py311-install-geth-v1_11_4
+      - py312-install-geth-v1_11_4
 
       - py38-install-geth-v1_11_5
       - py39-install-geth-v1_11_5
       - py310-install-geth-v1_11_5
       - py311-install-geth-v1_11_5
+      - py312-install-geth-v1_11_5
 
       - py38-install-geth-v1_11_6
       - py39-install-geth-v1_11_6
       - py310-install-geth-v1_11_6
       - py311-install-geth-v1_11_6
+      - py312-install-geth-v1_11_6
 
       - py38-install-geth-v1_12_0
       - py39-install-geth-v1_12_0
       - py310-install-geth-v1_12_0
       - py311-install-geth-v1_12_0
+      - py312-install-geth-v1_12_0
 
       - py38-install-geth-v1_12_1
       - py39-install-geth-v1_12_1
       - py310-install-geth-v1_12_1
       - py311-install-geth-v1_12_1
+      - py312-install-geth-v1_12_1
 
       - py38-install-geth-v1_12_2
       - py39-install-geth-v1_12_2
       - py310-install-geth-v1_12_2
       - py311-install-geth-v1_12_2
+      - py312-install-geth-v1_12_2
 
       - py38-install-geth-v1_13_0
       - py39-install-geth-v1_13_0
       - py310-install-geth-v1_13_0
       - py311-install-geth-v1_13_0
+      - py312-install-geth-v1_13_0
 
       - py38-install-geth-v1_13_1
       - py39-install-geth-v1_13_1
       - py310-install-geth-v1_13_1
       - py311-install-geth-v1_13_1
+      - py312-install-geth-v1_13_1
 
       - py38-install-geth-v1_13_2
       - py39-install-geth-v1_13_2
       - py310-install-geth-v1_13_2
       - py311-install-geth-v1_13_2
+      - py312-install-geth-v1_13_2
 
       - py38-install-geth-v1_13_3
       - py39-install-geth-v1_13_3
       - py310-install-geth-v1_13_3
       - py311-install-geth-v1_13_3
+      - py312-install-geth-v1_13_3
 
       - py38-install-geth-v1_13_4
       - py39-install-geth-v1_13_4
       - py310-install-geth-v1_13_4
       - py311-install-geth-v1_13_4
+      - py312-install-geth-v1_13_4
 
       - py38-install-geth-v1_13_5
       - py39-install-geth-v1_13_5
       - py310-install-geth-v1_13_5
       - py311-install-geth-v1_13_5
+      - py312-install-geth-v1_13_5
 
       - py38-install-geth-v1_13_6
       - py39-install-geth-v1_13_6
       - py310-install-geth-v1_13_6
       - py311-install-geth-v1_13_6
+      - py312-install-geth-v1_13_6
 
       - py38-install-geth-v1_13_7
       - py39-install-geth-v1_13_7
       - py310-install-geth-v1_13_7
       - py311-install-geth-v1_13_7
+      - py312-install-geth-v1_13_7
 
       - py38-install-geth-v1_13_8
       - py39-install-geth-v1_13_8
       - py310-install-geth-v1_13_8
       - py311-install-geth-v1_13_8
+      - py312-install-geth-v1_13_8
 
       - py38-install-geth-v1_13_9
       - py39-install-geth-v1_13_9
       - py310-install-geth-v1_13_9
       - py311-install-geth-v1_13_9
+      - py312-install-geth-v1_13_9
 
       - py38-install-geth-v1_13_10
       - py39-install-geth-v1_13_10
       - py310-install-geth-v1_13_10
       - py311-install-geth-v1_13_10
+      - py312-install-geth-v1_13_10
 
       - py38-install-geth-v1_13_11
       - py39-install-geth-v1_13_11
       - py310-install-geth-v1_13_11
       - py311-install-geth-v1_13_11
-
-=======
-      - docs
-      - py38-core
-      - py39-core
-      - py310-core
-      - py311-core
-      - py312-core
->>>>>>> bdd1a342
+      - py312-install-geth-v1_13_11
+
       - py38-lint
       - py39-lint
       - py310-lint
       - py311-lint
-<<<<<<< HEAD
-
-=======
       - py312-lint
->>>>>>> bdd1a342
       - py38-wheel
       - py39-wheel
       - py310-wheel
       - py311-wheel
-<<<<<<< HEAD
-
-      - py311-wheel-windows
-=======
       - py312-wheel
       - py311-windows-wheel
-      - py312-windows-wheel
->>>>>>> bdd1a342
+      - py312-windows-wheel