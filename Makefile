--- conflicted
+++ resolved
@@ -34,37 +34,10 @@
 test:
 	pytest tests
 
-<<<<<<< HEAD
 docs:
 	python ./newsfragments/validate_files.py
 	towncrier build --draft --version preview
 
-=======
-build-docs:
-	sphinx-apidoc -o docs/ . setup.py "*conftest*"
-	$(MAKE) -C docs clean
-	$(MAKE) -C docs html
-	$(MAKE) -C docs doctest
-	
-build-docs-ci:
-	$(MAKE) -C docs latexpdf
-	$(MAKE) -C docs epub
-
-validate-newsfragments:
-	python ./newsfragments/validate_files.py
-	towncrier build --draft --version preview
-
-check-docs: build-docs validate-newsfragments
-
-check-docs-ci: build-docs build-docs-ci validate-newsfragments
-
-docs: check-docs
-	open docs/_build/html/index.html
-
-linux-docs: check-docs
-	xdg-open docs/_build/html/index.html
-
->>>>>>> bdd1a342
 check-bump:
 ifndef bump
 	$(error bump must be set, typically: major, minor, patch, or devnum)
@@ -76,21 +49,12 @@
 	# Now generate the release notes to have them included in the release commit
 	towncrier build --yes --version $(UPCOMING_VERSION)
 	# Before we bump the version, make sure that the towncrier-generated docs will build
-<<<<<<< HEAD
 	make docs
-	git commit -m "Compile release notes"
+	git commit -m "Compile release notes for v$(UPCOMING_VERSION)"
 
 release: check-bump clean
 	# require that upstream is configured for ethereum/py-geth
-	git remote -v | grep "upstream\tgit@github.com:ethereum/py-geth.git (push)\|upstream\thttps://github.com/ethereum/py-geth (push)"
-=======
-	make build-docs
-	git commit -m "Compile release notes for v$(UPCOMING_VERSION)"
-
-release: check-bump clean
-	# require that upstream is configured for ethereum/<REPO_NAME>
-	@git remote -v | grep -E "upstream\tgit@github.com:ethereum/<REPO_NAME>.git \(push\)|upstream\thttps://(www.)?github.com/ethereum/<REPO_NAME> \(push\)"
->>>>>>> bdd1a342
+	@git remote -v | grep -E "upstream\tgit@github.com:ethereum/py-geth.git \(push\)|upstream\thttps://(www.)?github.com/ethereum/py-geth \(push\)"
 	# verify that docs build correctly
 	./newsfragments/validate_files.py is-empty
 	make docs
