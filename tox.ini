--- conflicted
+++ resolved
@@ -1,5 +1,4 @@
 [tox]
-<<<<<<< HEAD
 envlist =
     py{38,39,310,311}-lint
     py{38,39,310,311}-install-geth-{\
@@ -7,38 +6,17 @@
         v1_12_0, v1_12_1, v1_12_2, v1_13_0, v1_13_1, v1_13_2, v1_13_3, \
         v1_13_4 \
     }
-=======
-envlist=
-    py{38,39,310,311}-core
-    py{38,39,310,311}-lint
->>>>>>> 885bef7b
     py{38,39,310,311}-wheel
     py311-wheel-windows
 
-<<<<<<< HEAD
-[isort]
-combine_as_imports=True
-force_grid_wrap=1
-force_sort_within_sections=True
-known_third_party=hypothesis,pytest
-known_first_party=geth
-multi_line_output=3
-profile=black
-
-[flake8]
-max-line-length=88
-exclude=venv*,.tox,build
-=======
 [flake8]
 exclude=venv*,.tox,docs,build
->>>>>>> 885bef7b
 extend-ignore=E203
 max-line-length=88
 per-file-ignores=__init__.py:F401
 
 [testenv]
 usedevelop=True
-<<<<<<< HEAD
 allowlist_externals =
     bash
 commands =
@@ -55,18 +33,10 @@
     .[test]
     install-geth: {[common_geth_installation_and_check]deps}
 basepython =
-=======
-commands=
-    core: pytest {posargs:tests/core}
-    docs: make check-docs
-basepython=
-    docs: python
->>>>>>> 885bef7b
     py38: python3.8
     py39: python3.9
     py310: python3.10
     py311: python3.11
-<<<<<<< HEAD
 
 [common_geth_installation_and_check]
 deps = .[dev,test]
@@ -74,32 +44,11 @@
     bash ./.circleci/install_geth.sh
     pytest {posargs:tests/core}
     pytest {posargs:-s tests/installation}
-=======
-extras=
-    test
-    docs
-allowlist_externals=make,pre-commit
->>>>>>> 885bef7b
 
 [testenv:py{38,39,310,311}-lint]
 deps=pre-commit
 commands=
-<<<<<<< HEAD
-    flake8 {toxinidir}/geth {toxinidir}/tests
-    isort --check-only --diff {toxinidir}/geth {toxinidir}/tests
-    black --check {toxinidir}/geth {toxinidir}/tests {toxinidir}/setup.py
-
-[testenv:lint]
-basepython: python
-extras: {[common-lint]extras}
-commands: {[common-lint]commands}
-
-[testenv:py{38,39,310,311}-lint]
-extras: {[common-lint]extras}
-commands: {[common-lint]commands}
-=======
     pre-commit run --all-files --show-diff-on-failure
->>>>>>> 885bef7b
 
 [testenv:py{38,39,310,311}-wheel]
 deps=
