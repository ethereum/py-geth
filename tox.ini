[tox]
envlist=
<<<<<<< HEAD
    py{38,39,310,311,312}-lint
    py{38,39,310,311,312}-install-geth-{\
        v1_14_0, v1_14_2, v1_14_3, v1_14_4, v1_14_5, v1_14_6, v1_14_7, \
        v1_14_8, v1_14_9, v1_14_10, v1_14_11, v1_14_12 \
    }
    py{38,39,310,311,312}-wheel
=======
    py{38,39,310,311,312,313}-core
    py{38,39,310,311,312,313}-lint
    py{38,39,310,311,312,313}-wheel
>>>>>>> 4be68af0
    windows-wheel

[flake8]
exclude=venv*,.tox,docs,build
extend-ignore=E203
max-line-length=88

[blocklint]
max_issue_threshold=1

[testenv]
usedevelop=True
commands=
    install-geth: {[common_geth_installation_and_check]commands}
passenv=
    GETH_VERSION
    GOROOT
    GOPATH
    HOME
    PATH
setenv=
    installation: GETH_RUN_INSTALL_TESTS=enabled
deps=
    .[test]
    install-geth: {[common_geth_installation_and_check]deps}
basepython=
    windows-wheel: python
    py38: python3.8
    py39: python3.9
    py310: python3.10
    py311: python3.11
    py312: python3.12
<<<<<<< HEAD
allowlist_externals=bash,make,pre-commit

[common_geth_installation_and_check]
deps=.[dev,test]
commands=
    bash ./.circleci/install_geth.sh
    pytest {posargs:tests/core}
    pytest {posargs:-s tests/installation}
=======
    py313: python3.13
extras=
    test
    docs
allowlist_externals=make,pre-commit
>>>>>>> 4be68af0

[testenv:py{38,39,310,311,312,313}-lint]
deps=pre-commit
extras=
    dev
commands=
    pre-commit install
    pre-commit run --all-files --show-diff-on-failure

[testenv:py{38,39,310,311,312,313}-wheel]
deps=
    wheel
    build[virtualenv]
allowlist_externals=
    /bin/rm
    /bin/bash
commands=
    python -m pip install --upgrade pip
    /bin/rm -rf build dist
    python -m build
    /bin/bash -c 'python -m pip install --upgrade "$(ls dist/py_geth-*-py3-none-any.whl)" --progress-bar off'
    python -c "import geth"
skip_install=true

[testenv:windows-wheel]
deps=
    wheel
    build[virtualenv]
allowlist_externals=
    bash.exe
commands=
    python --version
    python -m pip install --upgrade pip
    bash.exe -c "rm -rf build dist"
    python -m build
    bash.exe -c 'python -m pip install --upgrade "$(ls dist/py_geth-*-py3-none-any.whl)" --progress-bar off'
    python -c "import geth"
skip_install=true<|MERGE_RESOLUTION|>--- conflicted
+++ resolved
@@ -1,17 +1,11 @@
 [tox]
 envlist=
-<<<<<<< HEAD
-    py{38,39,310,311,312}-lint
-    py{38,39,310,311,312}-install-geth-{\
+    py{38,39,310,311,312,313}-lint
+    py{38,39,310,311,312,313}-install-geth-{\
         v1_14_0, v1_14_2, v1_14_3, v1_14_4, v1_14_5, v1_14_6, v1_14_7, \
         v1_14_8, v1_14_9, v1_14_10, v1_14_11, v1_14_12 \
     }
-    py{38,39,310,311,312}-wheel
-=======
-    py{38,39,310,311,312,313}-core
-    py{38,39,310,311,312,313}-lint
     py{38,39,310,311,312,313}-wheel
->>>>>>> 4be68af0
     windows-wheel
 
 [flake8]
@@ -44,7 +38,7 @@
     py310: python3.10
     py311: python3.11
     py312: python3.12
-<<<<<<< HEAD
+    py313: python3.13
 allowlist_externals=bash,make,pre-commit
 
 [common_geth_installation_and_check]
@@ -53,13 +47,6 @@
     bash ./.circleci/install_geth.sh
     pytest {posargs:tests/core}
     pytest {posargs:-s tests/installation}
-=======
-    py313: python3.13
-extras=
-    test
-    docs
-allowlist_externals=make,pre-commit
->>>>>>> 4be68af0
 
 [testenv:py{38,39,310,311,312,313}-lint]
 deps=pre-commit
